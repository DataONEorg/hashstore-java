--- conflicted
+++ resolved
@@ -386,13 +386,8 @@
      * @throws IOException               If 'hashstore.yaml' cannot be loaded.
      * @throws FileNotFoundException     When 'hashstore.yaml' is missing.
      */
-<<<<<<< HEAD
     private static void initializeHashStore(Path storePath) throws HashStoreFactoryException,
         NoSuchAlgorithmException, IOException {
-=======
-    private static void initializeHashStore(Path storePath)
-        throws HashStoreFactoryException, IOException {
->>>>>>> fed0882a
         // Load properties and get HashStore
         HashMap<String, Object> hsProperties = loadHashStoreYaml(storePath);
         Properties storeProperties = new Properties();
